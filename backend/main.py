--- conflicted
+++ resolved
@@ -1,10 +1,6 @@
 from fastapi import FastAPI
 from fastapi.middleware.cors import CORSMiddleware
-<<<<<<< HEAD
-from app.routers import users, children, growth, sleep, chat, meal, poop, symptom, reference, analytics
-=======
-from app.routers import users, children, growth, sleep, chat, guidance
->>>>>>> 8a1d4ffe
+from app.routers import users, children, growth, sleep, chat, meal, poop, symptom, reference, analytics, guidance
 
 app = FastAPI()
 
@@ -19,9 +15,7 @@
     expose_headers=["*"],
 )
 
-<<<<<<< HEAD
 # Include all routers
-=======
 @app.get("/")
 async def root():
     return {"message": "SuriCare API is running"}
@@ -30,24 +24,19 @@
 async def health():
     return {"status": "healthy", "service": "main"}
 
->>>>>>> 8a1d4ffe
 app.include_router(users.router)
 app.include_router(children.router)
 app.include_router(growth.router)
 app.include_router(sleep.router)
 app.include_router(chat.router)
-<<<<<<< HEAD
 app.include_router(meal.router)
 app.include_router(poop.router)
 app.include_router(symptom.router)
 app.include_router(reference.router)
 app.include_router(analytics.router)
-
+app.include_router(guidance.router)
 # Skip saved_articles for now since you don't have that model yet
 
 @app.get("/")
 def read_root():
-    return {"message": "ParentPal API", "status": "running"}
-=======
-app.include_router(guidance.router)
->>>>>>> 8a1d4ffe
+    return {"message": "ParentPal API", "status": "running"}