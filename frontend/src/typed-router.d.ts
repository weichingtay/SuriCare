--- conflicted
+++ resolved
@@ -19,10 +19,7 @@
    */
   export interface RouteNamedMap {
     '/': RouteRecordInfo<'/', '/', Record<never, never>, Record<never, never>>,
-<<<<<<< HEAD
-=======
     '/addChild': RouteRecordInfo<'/addChild', '/addChild', Record<never, never>, Record<never, never>>,
->>>>>>> 7a3a189c
     '/chatbot': RouteRecordInfo<'/chatbot', '/chatbot', Record<never, never>, Record<never, never>>,
     '/checkin': RouteRecordInfo<'/checkin', '/checkin', Record<never, never>, Record<never, never>>,
     '/dashboard': RouteRecordInfo<'/dashboard', '/dashboard', Record<never, never>, Record<never, never>>,
