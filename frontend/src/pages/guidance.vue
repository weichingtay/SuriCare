<template>
  <v-app>
    <v-main>
      <v-container
        class="pa-6"
        fluid
      >
        <div class="mb-8">
          <div class="d-flex justify-space-between align-center mb-2">
            <h1 class="text-h4">Guidance</h1>
            <v-btn
              v-if="currentTab === 'guidance'"
              icon
              size="small"
              variant="text"
              :loading="isLoading"
              @click="handleRefresh"
            >
              <v-icon>mdi-refresh</v-icon>
            </v-btn>
          </div>
          <p class="text-body-1">Gain info here</p>
        </div>

        <!-- Debug info -->
        <div v-if="DEV_MODE" style="background: lightblue; padding: 10px; margin: 10px; border: 2px solid blue;">
            <h3>DEBUG: Guidance Page</h3>
            <p>currentTab: {{ currentTab }}</p>
            <p>Should show ArticleGrid: {{ currentTab === 'guidance' }}</p>
        </div>

        <!-- <AppHeader /> -->
<<<<<<< HEAD
        <NavigationTabs 
        @tab-changed="handleTabChange"
          @child-changed="handleChildChange" 
 />
        <ArticleGrid v-if="currentTab === 'guidance'" />
        <AlertsView v-if="currentTab === 'alert'"
        :key="forceRefreshAlerts"  />
=======
        <NavigationTabs @tab-changed="handleTabChange" />
        
        <!-- Loading Alert -->
        <v-alert
          v-if="currentTab === 'guidance' && (showInitialLoading || showLoadingAlert)"
          color="#d87179"
          variant="tonal"
          class="mb-4"
        >
          <div class="d-flex align-center">
            <v-progress-circular
              indeterminate
              size="20"
              width="2"
              color="#d87179"
              class="mr-3"
            ></v-progress-circular>
            <div>
              <div class="font-weight-medium">SuriAI is finding the best articles for {{ childrenStore.currentChild?.name || 'your child' }}</div>
              <div class="text-caption">Please wait while we personalize your content</div>
            </div>
          </div>
        </v-alert>
        
        <ArticleGrid v-if="currentTab === 'guidance' && !showInitialLoading && !showLoadingAlert" />
        <AlertsView v-if="currentTab === 'alert'" />
>>>>>>> 7d09a824
        <SavedView v-if="currentTab === 'saved'" />
        
      </v-container>

      <!-- Refresh Confirmation Dialog -->
      <v-dialog
        v-model="refreshPromptVisible"
        max-width="500"
        persistent
      >
        <v-card>
          <v-card-title class="text-h6">
            Refresh Articles?
          </v-card-title>
          <v-card-text>
            <p class="mb-3">
              Your child's profile has changed. Refresh articles for <strong>{{ refreshPromptChild }}</strong>?
            </p>
            <v-alert
              type="warning"
              variant="tonal"
              density="compact"
            >
              This will replace current articles with new recommendations.
            </v-alert>
          </v-card-text>
          <v-card-actions>
            <v-spacer />
            <v-btn
              variant="text"
              @click="guidanceStore.cancelRefresh"
            >
              Keep Current Articles
            </v-btn>
            <v-btn
              color="primary"
              @click="guidanceStore.confirmRefresh"
            >
              Refresh Articles
            </v-btn>
          </v-card-actions>
        </v-card>
      </v-dialog>


    </v-main>
  </v-app>
</template>

<script setup lang="ts">
  import { onMounted, provide, ref } from 'vue'
  import { useRoute } from 'vue-router'
  import { storeToRefs } from 'pinia'
  import { useGuidanceStore } from '@/stores/guidance'
  import { useChildrenStore } from '@/stores/children'
  import DEV_MODE from '@/utils/devMode'
  import NavigationTabs from '../components/guidance/NavigationTabs.vue'
  import ArticleGrid from '../components/guidance/ArticleGrid.vue'
  import AlertsView from '../components/guidance/AlertsView.vue'
  import SavedView from '../components/guidance/SavedView.vue'

  const route = useRoute()
  const currentTab = ref('guidance')
  const guidanceStore = useGuidanceStore()
  const childrenStore = useChildrenStore()
  const showLoadingAlert = ref(false)
<<<<<<< HEAD
  const forceRefreshAlerts = ref(0) // ADD THIS LINE
=======
  const showInitialLoading = ref(true)
>>>>>>> 7d09a824

  // Get reactive references from guidance store
  const { isArticleSaved, savedArticles, isLoading, refreshPromptVisible, refreshPromptChild } = storeToRefs(guidanceStore)

  // Initialize tab based on route query parameter
  onMounted(async () => {
    const tabFromQuery = route.query.tab as string
    if (tabFromQuery && ['guidance', 'alert', 'saved'].includes(tabFromQuery)) {
      currentTab.value = tabFromQuery
    }
    
    // Show loading for 2 seconds before displaying content
    setTimeout(() => {
      showInitialLoading.value = false
    }, 2000)
  })

  const handleTabChange = (tab: string): void => {
    currentTab.value = tab
  }

const handleChildChange = (): void => {
  forceRefreshAlerts.value += 1
}


  const handleRefresh = async (): Promise<void> => {
    const { useChildrenStore } = await import('@/stores/children')
    const childrenStore = useChildrenStore()
    
    if (childrenStore.currentChild) {
      // Show loading alert
      showLoadingAlert.value = true
      
      try {
        await guidanceStore.refreshArticles(childrenStore.currentChild.id, true)
        // Add minimum display time of 2 seconds
        await new Promise(resolve => setTimeout(resolve, 2000))
      } finally {
        // Hide loading alert when done
        showLoadingAlert.value = false
      }
    }
  }

  // Provide store functions to child components for compatibility
  provide('savedArticles', savedArticles)
  provide('toggleSaveArticle', guidanceStore.toggleSaveArticle)
  provide('isArticleSaved', (articleId: string) => isArticleSaved.value(articleId))
</script>

<style>
  @import url('https://fonts.googleapis.com/css2?family=Inter:wght@100;200;300;400;500;600;700;800;900&display=swap');

  * {
    font-family: 'Inter', sans-serif !important;
  }

  .v-application {
    font-family: 'Inter', sans-serif !important;
  }

  .v-main {
    background-color: #faf9f5;
  }
</style><|MERGE_RESOLUTION|>--- conflicted
+++ resolved
@@ -30,16 +30,10 @@
         </div>
 
         <!-- <AppHeader /> -->
-<<<<<<< HEAD
         <NavigationTabs 
         @tab-changed="handleTabChange"
           @child-changed="handleChildChange" 
  />
-        <ArticleGrid v-if="currentTab === 'guidance'" />
-        <AlertsView v-if="currentTab === 'alert'"
-        :key="forceRefreshAlerts"  />
-=======
-        <NavigationTabs @tab-changed="handleTabChange" />
         
         <!-- Loading Alert -->
         <v-alert
@@ -64,8 +58,8 @@
         </v-alert>
         
         <ArticleGrid v-if="currentTab === 'guidance' && !showInitialLoading && !showLoadingAlert" />
-        <AlertsView v-if="currentTab === 'alert'" />
->>>>>>> 7d09a824
+        <AlertsView v-if="currentTab === 'alert'"
+        :key="forceRefreshAlerts"  />
         <SavedView v-if="currentTab === 'saved'" />
         
       </v-container>
@@ -132,11 +126,8 @@
   const guidanceStore = useGuidanceStore()
   const childrenStore = useChildrenStore()
   const showLoadingAlert = ref(false)
-<<<<<<< HEAD
+  const showInitialLoading = ref(true)
   const forceRefreshAlerts = ref(0) // ADD THIS LINE
-=======
-  const showInitialLoading = ref(true)
->>>>>>> 7d09a824
 
   // Get reactive references from guidance store
   const { isArticleSaved, savedArticles, isLoading, refreshPromptVisible, refreshPromptChild } = storeToRefs(guidanceStore)
