<template>
  <v-app>
    <v-layout>
      <!-- Sidebar -->
      <ChatSidebar
        :active-chat-id="currentChatId"
        :chat-history="chatHistory"
        @new-chat="handleNewChat"
        @select-chat="handleSelectChat"
      />

      <!-- Main Content -->
      <v-main class="d-flex flex-column">
        <div class="d-flex align-center ml-6 mt-6">
          <v-avatar class="mr-4" rounded="0" size="60">
            <v-img alt="SuriAI" height="92.25%" src="@/assets/logo.png" />
          </v-avatar>
          <span class="text-h4 font-weight-medium">SuriAI</span>
        </div>
        <ChatContent
          :messages="currentMessages"
          :suggested-prompts="suggestedPrompts"
          @send-message="handleSendMessage"
        />
      </v-main>
    </v-layout>
  </v-app>
</template>

<script setup lang="ts">
  import { computed, onMounted, ref } from 'vue';
  import axios from 'axios';
  import ChatSidebar from '../components/chatbot/ChatSidebar.vue';
  import ChatContent from '../components/chatbot/ChatContent.vue';
  // State
  const ownerId = ref(1); // Placeholder for the current user's ID
  const chatHistory = ref([]);
  const currentChatId = ref(null);
  const suggestedPrompts = ref([
    'How do I treat a mild rash at home?',
    'What are the activities to help my child with motor skills?',
    'When is the best time to visit the doctor?',
    'What are the symptoms of a rash?',
  ]);

<<<<<<< HEAD
  // Computed
  const currentChat = computed(() =>
    chatHistory.value.find(chat => chat.id === currentChatId.value)
  );
=======
const currentChatId = ref(1);
const suggestedPrompts = ref([
  "How do I treat a mild rash at home?",
  "Where can I find a good doctor?",
  "What are good activies for the motor skills of my child?",
  "What are the best ways to help my child with their sleep?",
]);
>>>>>>> 90e50108

  const currentMessages = computed(() => currentChat.value?.messages || []);

  // Methods
  const handleNewChat = async () => {
    try {
      const response = await axios.post('http://localhost:8000/chats', {
        title: 'New Chat',
        owner_id: ownerId.value,
        created_at: new Date().toISOString(),
        updated_at: new Date().toISOString(),
      });
      const newChat = response.data;
      chatHistory.value.unshift({ ...newChat, messages: [] });
      currentChatId.value = newChat.id;
    } catch (error) {
      console.error('Error creating new chat:', error);
    }
  };

  const handleSelectChat = async chatId => {
    currentChatId.value = chatId;
    try {
      const response = await axios.get(`http://localhost:8000/chats/${chatId}/messages`);
      const messages = response.data;
      const chatIndex = chatHistory.value.findIndex(chat => chat.id === chatId);
      if (chatIndex !== -1) {
        chatHistory.value[chatIndex].messages = messages;
      }
    } catch (error) {
      console.error('Error fetching messages:', error);
    }
  };

  onMounted(async () => {
    try {
      const response = await axios.get(`http://localhost:8000/chats/${ownerId.value}`);
      chatHistory.value = response.data.map(chat => ({ ...chat, messages: [] }));
      if (chatHistory.value.length > 0) {
        currentChatId.value = chatHistory.value[0].id;
        await handleSelectChat(currentChatId.value);
      }
    } catch (error) {
      console.error('Error fetching chat history:', error);
    }
  });

  const handleSendMessage = async message => {
    const currentChatIndex = chatHistory.value.findIndex(
      chat => chat.id === currentChatId.value
    );
    if (currentChatIndex !== -1) {
      const newMessage = {
        id: Date.now(), // Temporary ID for immediate display
        text: message,
        sender: 'user',
      };
      chatHistory.value[currentChatIndex].messages.push(newMessage);

      // Update chat title if it's the first message
      if (chatHistory.value[currentChatIndex].messages.length === 1) {
        chatHistory.value[currentChatIndex].title =
          message.slice(0, 20) + (message.length > 20 ? '...' : '');
      }

      try {
        // Save user message to backend
        await axios.post(`http://localhost:8000/chats/${currentChatId.value}/messages`, {
          message,
          sender: 'user',
          created_at: new Date().toISOString(),
        });

        // Call backend Gemini endpoint
        const geminiResponse = await axios.post('http://localhost:8000/chat/', {
          message,
        });

        const aiResponseText = geminiResponse.data.reply ?? '(No response)';
        const aiResponse = {
          id: Date.now() + 1, // Temporary ID
          text: aiResponseText,
          sender: 'ai',
        };
        chatHistory.value[currentChatIndex].messages.push(aiResponse);

        // Save AI message to backend
        await axios.post(`http://localhost:8000/chats/${currentChatId.value}/messages`, {
          message: aiResponseText,
          sender: 'ai',
          created_at: new Date().toISOString(),
        });

      } catch (error) {
        console.error('Error sending message or fetching AI response:', error);
        chatHistory.value[currentChatIndex].messages.push({
          id: Date.now() + 1,
          text: "Sorry, I couldn't fetch a response. Please try again later.",
          sender: 'ai',
        });
      }
    }
  };
</script>

<style scoped>
</style><|MERGE_RESOLUTION|>--- conflicted
+++ resolved
@@ -43,12 +43,11 @@
     'What are the symptoms of a rash?',
   ]);
 
-<<<<<<< HEAD
   // Computed
   const currentChat = computed(() =>
     chatHistory.value.find(chat => chat.id === currentChatId.value)
   );
-=======
+
 const currentChatId = ref(1);
 const suggestedPrompts = ref([
   "How do I treat a mild rash at home?",
@@ -56,9 +55,6 @@
   "What are good activies for the motor skills of my child?",
   "What are the best ways to help my child with their sleep?",
 ]);
->>>>>>> 90e50108
-
-  const currentMessages = computed(() => currentChat.value?.messages || []);
 
   // Methods
   const handleNewChat = async () => {
