--- conflicted
+++ resolved
@@ -26,11 +26,7 @@
 <script setup>
 import { computed } from 'vue'
 import { useSleepStore } from '@/stores/sleep'
-<<<<<<< HEAD
-import BaseSummaryCard from './BaseSummaryCard.vue'
-=======
 import BaseSummaryCard from '@/components/summaryCard/BaseSummaryCard.vue'
->>>>>>> bdb1508c
 
 const sleepStore = useSleepStore()
 const currentDate = new Date().toISOString().split('T')[0]
