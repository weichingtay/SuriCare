import { defineStore } from 'pinia'
import { computed, ref } from 'vue'
import type { ComputedRef, Ref } from 'vue'
<<<<<<< HEAD
import axios from 'axios'
import { useChildrenStore } from './children'
=======
import { timestampToDateString, dateToString } from '@/utils/dateUtils'
>>>>>>> d9edc061

export interface HealthData {
  status: string
  message: string
  symptoms: string[]
  temperature?: number
  lastUpdated: string
}

interface HealthByDateCache {
  [dateKey: string]: HealthData
}

interface HealthStoreInterface {
  healthCache: Ref<HealthByDateCache>
  loadingState: Ref<boolean>
  errorMessage: Ref<string | null>
  getHealthForDate: ComputedRef<(date: string | Date) => HealthData>
  fetchHealthForDate: (date: string) => Promise<void>
  updateHealthForDate: (date: string, healthData: HealthData) => Promise<void>
  invalidateCache: (date?: string) => void
  refreshHealthForDate: (date: string) => Promise<void>
}

export const useHealthStore = defineStore('health', (): HealthStoreInterface => {
  // State variables
  const healthCache = ref<HealthByDateCache>({})
  const loadingState = ref<boolean>(false)
  const errorMessage = ref<string | null>(null)

  // Utility: Convert Date to YYYY-MM-DD string (following your pattern)
  const dateToString = (date: Date): string => {
    const year = date.getFullYear()
    const month = String(date.getMonth() + 1).padStart(2, '0')
    const day = String(date.getDate()).padStart(2, '0')
    return `${year}-${month}-${day}`
  }

  // Utility: Convert timestamp to YYYY-MM-DD string (following your pattern)
  const timestampToDateString = (timestamp: string): string => {
    const date = new Date(timestamp)

    // Get the date in your local timezone (GMT+8)
    const year = date.getFullYear()
    const month = String(date.getMonth() + 1).padStart(2, '0')
    const day = String(date.getDate()).padStart(2, '0')
    
    return `${year}-${month}-${day}`
  }

  // Process symptom data into health summary (following your poop/sleep pattern)
  const processHealthData = (symptomRecords: any[]): HealthData => {
    console.log(`🔄 Processing ${symptomRecords.length} symptom records...`)
    
    if (symptomRecords.length === 0) {
      return {
        status: 'Healthy',
        message: 'No symptoms today',
        symptoms: [],
        lastUpdated: '',
      }
    }

    // Extract symptoms from records
    const symptoms = symptomRecords.map(record => record.symptom)
    
    console.log(`📋 Extracted symptoms:`, symptoms)

    // Determine health status based on symptoms
    let status = 'Healthy'
    let message = 'No symptoms today'
    let temperature: number | undefined

    // Check for fever-related symptoms
    const hasFever = symptoms.some(symptom => 
      symptom?.toLowerCase().includes('fever')
    )
    
    // Check for high fever
    const hasHighFever = symptoms.some(symptom => 
      symptom?.toLowerCase().includes('high fever') ||
      symptom?.toLowerCase().includes('critical fever')
    )
    
    // Check for cold symptoms
    const hasCold = symptoms.some(symptom => 
      symptom?.toLowerCase().includes('cough') ||
      symptom?.toLowerCase().includes('cold')
    )
    
    // Check for allergy symptoms
    const hasAllergy = symptoms.some(symptom => 
      symptom?.toLowerCase().includes('rash') ||
      symptom?.toLowerCase().includes('allerg')
    )

    // Determine status (priority: high fever > low fever > cold > allergies > other)
    if (hasHighFever) {
      status = 'High Fever'
      message = 'High fever detected'
      temperature = Number((38.0 + Math.random() * 1.5).toFixed(1))
    } else if (hasFever) {
      status = 'Low Fever'
      message = 'Mild fever detected'
      temperature = Number((37.0 + Math.random() * 1).toFixed(1))
    } else if (hasCold) {
      status = 'Cold Symptoms'
      message = 'Showing signs of cold'
    } else if (hasAllergy) {
      status = 'Allergies'
      message = 'Allergic reaction detected'
    } else {
      status = 'Mild Symptoms'
      message = 'Some symptoms present'
    }

    const result = {
      status,
      message,
      symptoms,
      temperature,
      lastUpdated: new Date().toISOString(),
    }
    
    console.log(`🎯 Final health data:`, result)
    return result
  }

  // Cache management (following your pattern)
  const invalidateCache = (date?: string) => {
    if (date) {
      delete healthCache.value[date]
      console.log(`🗑️ Invalidated health cache for ${date}`)
    } else {
      healthCache.value = {}
      console.log(`🗑️ Cleared entire health cache`)
    }
  }

  // Force refresh for specific date (following your pattern)
  const refreshHealthForDate = async (date: string): Promise<void> => {
    console.log(`🔄 Force refreshing health data for ${date}`)
    delete healthCache.value[date]
    await fetchHealthForDate(date)
  }

  // Main fetch function (following your exact pattern)
  const fetchHealthForDate = async (targetDate: string): Promise<void> => {
    console.log(`🚀 Fetching health for date: ${targetDate}`)
    
    // Don't fetch if already cached
    if (healthCache.value[targetDate]) {
      console.log(`📋 Already cached for ${targetDate}`)
      return
    }

    loadingState.value = true
    errorMessage.value = null

    try {
      const childrenStore = useChildrenStore()
      
      if (!childrenStore.currentChild) {
        console.warn('⚠️ No current child selected')
        return
      }

      console.log(`🌐 Calling API for child ${childrenStore.currentChild.id}`)
      
      // Fetch all symptom records for the child (using your existing endpoint)
      const response = await axios.get(`http://127.0.0.1:8000/symptom/child/${childrenStore.currentChild.id}?days=60`)
      const allSymptomRecords = response.data || []
      
      console.log(`📊 API returned ${allSymptomRecords.length} total symptom records`)
      
      // Debug: Show sample of symptom dates
      const sampleSymptoms = allSymptomRecords.slice(0, 3).map((symptom: any) => ({
        id: symptom.id,
        check_in: symptom.check_in,
        converted_date: timestampToDateString(symptom.check_in),
        symptom: symptom.symptom
      }))
      console.log(`🔍 Sample symptom dates:`, sampleSymptoms)
      console.log(`🎯 Target date we're looking for: ${targetDate}`)
      
      // Filter symptom records for target date
      const symptomsForDate = allSymptomRecords.filter((symptom: any) => {
        const symptomDate = timestampToDateString(symptom.check_in)
        const matches = symptomDate === targetDate
        
        if (!matches) {
          console.log(`❌ Symptom ${symptom.id}: ${symptom.check_in} → ${symptomDate} ≠ ${targetDate}`)
        } else {
          console.log(`✅ Symptom ${symptom.id}: ${symptom.check_in} → ${symptomDate} = ${targetDate}`)
        }
        
        return matches
      })

      console.log(`📅 Found ${symptomsForDate.length} symptom records for ${targetDate}`)

      // Process the data
      const processedData = processHealthData(symptomsForDate)

      // Cache the result
      healthCache.value[targetDate] = processedData

      console.log(`✅ Cached health data for ${targetDate}:`, healthCache.value[targetDate])
      
      // Force reactivity update
      healthCache.value = { ...healthCache.value }

    } catch (error) {
      console.error(`❌ Error fetching health data:`, error)
      errorMessage.value = error instanceof Error ? error.message : 'Unknown error'
      
      // Set empty data on error
      healthCache.value[targetDate] = {
        status: 'Healthy',
        message: 'No symptoms today',
        symptoms: [],
        lastUpdated: '',
      }
    } finally {
      loadingState.value = false
    }
  }

<<<<<<< HEAD
  // Get health for a specific date (following your exact pattern)
  const getHealthForDate = computed(() => (dateInput: string | Date): HealthData => {
    const dateString = dateInput instanceof Date ? dateToString(dateInput) : dateInput
    
    console.log(`🔍 Getting health for ${dateString}`)
    console.log(`🗂️ Available cached dates:`, Object.keys(healthCache.value))
    
    // Check if we have cached data
    const cachedData = healthCache.value[dateString]
    
    if (!cachedData) {
      console.log(`📥 Not cached, triggering fetch for ${dateString}`)
      
      // Trigger fetch but don't await it
      fetchHealthForDate(dateString).then(() => {
        console.log(`🔄 Fetch completed for ${dateString}, data should now be available`)
      })
      
      // Return empty data while loading
      return {
        status: 'Healthy',
        message: 'No symptoms today',
        symptoms: [],
        lastUpdated: '',
      }
    }
    
    console.log(`📤 Returning cached health data for ${dateString}:`, cachedData)
    return cachedData
  })

  // Update health for a date (placeholder for now, following your pattern)
  const updateHealthForDate = async (date: string, healthData: HealthData): Promise<void> => {
    healthCache.value[date] = healthData
    console.log(`✅ Updated health data for ${date}:`, healthData)
=======
  // Invalidate cache for specific date or all dates
  const invalidateCache = (date?: string) => {
    if (date) {
      delete healthByDate.value[date]
      console.log(`🗑️ Invalidated health cache for ${date}`)
    } else {
      healthByDate.value = {}
      console.log(`🗑️ Cleared entire health cache`)
    }
    // Force reactivity update
    healthByDate.value = { ...healthByDate.value }
  }

  // Force refresh for specific date
  const refreshHealthForDate = async (date: string): Promise<void> => {
    console.log(`🔄 Force refreshing health data for ${date}`)
    invalidateCache(date)
    await fetchHealthForDate(date)
>>>>>>> d9edc061
  }

  return {
    healthCache,
    loadingState,
    errorMessage,
    getHealthForDate,
    fetchHealthForDate,
    updateHealthForDate,
    invalidateCache,
    refreshHealthForDate,
  }
})<|MERGE_RESOLUTION|>--- conflicted
+++ resolved
@@ -1,12 +1,9 @@
 import { defineStore } from 'pinia'
 import { computed, ref } from 'vue'
 import type { ComputedRef, Ref } from 'vue'
-<<<<<<< HEAD
 import axios from 'axios'
 import { useChildrenStore } from './children'
-=======
 import { timestampToDateString, dateToString } from '@/utils/dateUtils'
->>>>>>> d9edc061
 
 export interface HealthData {
   status: string
@@ -53,14 +50,14 @@
     const year = date.getFullYear()
     const month = String(date.getMonth() + 1).padStart(2, '0')
     const day = String(date.getDate()).padStart(2, '0')
-    
+
     return `${year}-${month}-${day}`
   }
 
   // Process symptom data into health summary (following your poop/sleep pattern)
   const processHealthData = (symptomRecords: any[]): HealthData => {
     console.log(`🔄 Processing ${symptomRecords.length} symptom records...`)
-    
+
     if (symptomRecords.length === 0) {
       return {
         status: 'Healthy',
@@ -72,7 +69,7 @@
 
     // Extract symptoms from records
     const symptoms = symptomRecords.map(record => record.symptom)
-    
+
     console.log(`📋 Extracted symptoms:`, symptoms)
 
     // Determine health status based on symptoms
@@ -81,24 +78,24 @@
     let temperature: number | undefined
 
     // Check for fever-related symptoms
-    const hasFever = symptoms.some(symptom => 
+    const hasFever = symptoms.some(symptom =>
       symptom?.toLowerCase().includes('fever')
     )
-    
+
     // Check for high fever
-    const hasHighFever = symptoms.some(symptom => 
+    const hasHighFever = symptoms.some(symptom =>
       symptom?.toLowerCase().includes('high fever') ||
       symptom?.toLowerCase().includes('critical fever')
     )
-    
+
     // Check for cold symptoms
-    const hasCold = symptoms.some(symptom => 
+    const hasCold = symptoms.some(symptom =>
       symptom?.toLowerCase().includes('cough') ||
       symptom?.toLowerCase().includes('cold')
     )
-    
+
     // Check for allergy symptoms
-    const hasAllergy = symptoms.some(symptom => 
+    const hasAllergy = symptoms.some(symptom =>
       symptom?.toLowerCase().includes('rash') ||
       symptom?.toLowerCase().includes('allerg')
     )
@@ -130,7 +127,7 @@
       temperature,
       lastUpdated: new Date().toISOString(),
     }
-    
+
     console.log(`🎯 Final health data:`, result)
     return result
   }
@@ -156,7 +153,7 @@
   // Main fetch function (following your exact pattern)
   const fetchHealthForDate = async (targetDate: string): Promise<void> => {
     console.log(`🚀 Fetching health for date: ${targetDate}`)
-    
+
     // Don't fetch if already cached
     if (healthCache.value[targetDate]) {
       console.log(`📋 Already cached for ${targetDate}`)
@@ -168,20 +165,20 @@
 
     try {
       const childrenStore = useChildrenStore()
-      
+
       if (!childrenStore.currentChild) {
         console.warn('⚠️ No current child selected')
         return
       }
 
       console.log(`🌐 Calling API for child ${childrenStore.currentChild.id}`)
-      
+
       // Fetch all symptom records for the child (using your existing endpoint)
       const response = await axios.get(`http://127.0.0.1:8000/symptom/child/${childrenStore.currentChild.id}?days=60`)
       const allSymptomRecords = response.data || []
-      
+
       console.log(`📊 API returned ${allSymptomRecords.length} total symptom records`)
-      
+
       // Debug: Show sample of symptom dates
       const sampleSymptoms = allSymptomRecords.slice(0, 3).map((symptom: any) => ({
         id: symptom.id,
@@ -191,18 +188,18 @@
       }))
       console.log(`🔍 Sample symptom dates:`, sampleSymptoms)
       console.log(`🎯 Target date we're looking for: ${targetDate}`)
-      
+
       // Filter symptom records for target date
       const symptomsForDate = allSymptomRecords.filter((symptom: any) => {
         const symptomDate = timestampToDateString(symptom.check_in)
         const matches = symptomDate === targetDate
-        
+
         if (!matches) {
           console.log(`❌ Symptom ${symptom.id}: ${symptom.check_in} → ${symptomDate} ≠ ${targetDate}`)
         } else {
           console.log(`✅ Symptom ${symptom.id}: ${symptom.check_in} → ${symptomDate} = ${targetDate}`)
         }
-        
+
         return matches
       })
 
@@ -215,14 +212,14 @@
       healthCache.value[targetDate] = processedData
 
       console.log(`✅ Cached health data for ${targetDate}:`, healthCache.value[targetDate])
-      
+
       // Force reactivity update
       healthCache.value = { ...healthCache.value }
 
     } catch (error) {
       console.error(`❌ Error fetching health data:`, error)
       errorMessage.value = error instanceof Error ? error.message : 'Unknown error'
-      
+
       // Set empty data on error
       healthCache.value[targetDate] = {
         status: 'Healthy',
@@ -235,25 +232,24 @@
     }
   }
 
-<<<<<<< HEAD
   // Get health for a specific date (following your exact pattern)
   const getHealthForDate = computed(() => (dateInput: string | Date): HealthData => {
     const dateString = dateInput instanceof Date ? dateToString(dateInput) : dateInput
-    
+
     console.log(`🔍 Getting health for ${dateString}`)
     console.log(`🗂️ Available cached dates:`, Object.keys(healthCache.value))
-    
+
     // Check if we have cached data
     const cachedData = healthCache.value[dateString]
-    
+
     if (!cachedData) {
       console.log(`📥 Not cached, triggering fetch for ${dateString}`)
-      
+
       // Trigger fetch but don't await it
       fetchHealthForDate(dateString).then(() => {
         console.log(`🔄 Fetch completed for ${dateString}, data should now be available`)
       })
-      
+
       // Return empty data while loading
       return {
         status: 'Healthy',
@@ -262,7 +258,7 @@
         lastUpdated: '',
       }
     }
-    
+
     console.log(`📤 Returning cached health data for ${dateString}:`, cachedData)
     return cachedData
   })
@@ -271,7 +267,8 @@
   const updateHealthForDate = async (date: string, healthData: HealthData): Promise<void> => {
     healthCache.value[date] = healthData
     console.log(`✅ Updated health data for ${date}:`, healthData)
-=======
+  }
+
   // Invalidate cache for specific date or all dates
   const invalidateCache = (date?: string) => {
     if (date) {
@@ -290,7 +287,6 @@
     console.log(`🔄 Force refreshing health data for ${date}`)
     invalidateCache(date)
     await fetchHealthForDate(date)
->>>>>>> d9edc061
   }
 
   return {
